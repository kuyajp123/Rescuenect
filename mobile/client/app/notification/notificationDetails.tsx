import { HoveredButton } from '@/components/components/button/Button';
import { formatToCapitalized } from '@/components/helper/commonHelpers';
import { useAuth } from '@/components/store/useAuth';
import { useUserData } from '@/components/store/useBackendResponse';
import { useNotificationStore } from '@/components/store/useNotificationStore';
import Body from '@/components/ui/layout/Body';
import { MapView } from '@/components/ui/map/MapView';
import { Text } from '@/components/ui/text';
import { API_ROUTES } from '@/config/endpoints';
import { Colors } from '@/constants/Colors';
import { useTheme } from '@/contexts/ThemeContext';
import type { BaseNotification, EarthquakeNotificationData, WeatherNotificationData } from '@/types/notification';
import axios from 'axios';
import { useLocalSearchParams, useRouter } from 'expo-router';
import {
  Activity,
  AlertCircle,
  Bell,
  Calendar,
  ChevronLeft,
  Cloud,
  MapPin,
  Thermometer,
  Wind,
} from 'lucide-react-native';
import React, { useEffect, useState } from 'react';
import { ActivityIndicator, ScrollView, StyleSheet, View } from 'react-native';

const notificationDetails = () => {
  const { isDark } = useTheme();
  const router = useRouter();
  const { notificationId } = useLocalSearchParams<{ notificationId: string }>();
  const authUser = useAuth(state => state.authUser);
  const markAsRead = useNotificationStore(state => state.markAsRead);
  const notificationData = useNotificationStore(state => state.notifications);
  const userData = useUserData((state: any) => state.userData);

  const [notification, setNotification] = useState<BaseNotification | null>(null);
  const [loading, setLoading] = useState(true);
  const [error, setError] = useState<string | null>(null);

  const foundNotification = notificationData.find(n => n.id === notificationId);

  useEffect(() => {
    if (!notificationId) {
      setError('No notification ID provided');
      return;
    }

    setNotification(foundNotification || null);

    // Mark as read if user is logged in
    if (authUser?.uid && foundNotification && !foundNotification?.readBy?.includes(authUser.uid)) {
      markAsRead(foundNotification.id, authUser.uid);
    }

    if (foundNotification) setLoading(false);
  }, [notificationId, authUser?.uid, markAsRead, setNotification]);

  useEffect(() => {
    const markNotificationAsRead = async () => {
      if (!authUser?.uid || !notificationId) return;

      const idToken = await authUser?.getIdToken();
      try {
        await axios.post(
          API_ROUTES.NOTIFICATION.MARK_AS_READ,
          {
            notificationId,
            userId: authUser?.uid,
          },
          {
            headers: { Authorization: `Bearer ${idToken}` },
          }
        );

        markAsRead(notificationId, authUser.uid);
      } catch (error) {
        console.error('❌ Error marking notification as read:', error);
      }
    };

    markNotificationAsRead();
  }, []);

  // Get icon based on notification type
  const getNotificationIcon = (type: BaseNotification['type']) => {
    const iconColor = isDark ? Colors.icons.dark : Colors.icons.light;
    const size = 32;

    switch (type) {
      case 'earthquake':
        return <Activity color={iconColor} size={size} />;
      case 'weather':
        return <Cloud color={iconColor} size={size} />;
      case 'emergency':
        return <AlertCircle color={iconColor} size={size} />;
      default:
        return <Bell color={iconColor} size={size} />;
    }
  };

  // Format timestamp
  const formatFullDate = (timestamp: number) => {
    const date = new Date(timestamp);
    return date.toLocaleString('en-US', {
      month: 'long',
      day: 'numeric',
      year: 'numeric',
      hour: '2-digit',
      minute: '2-digit',
    });
  };

  if (loading) {
    return (
      <Body style={styles.container}>
        <View style={styles.loadingContainer}>
          <ActivityIndicator size="large" color={Colors.brand.dark} />
          <Text size="md" style={{ marginTop: 16 }}>
            Loading notification...
          </Text>
        </View>
      </Body>
    );
  }

  if (error || !notification) {
    return (
      <Body style={styles.container}>
        <HoveredButton onPress={() => router.back()} style={styles.backButton}>
          <ChevronLeft size={24} color={isDark ? Colors.icons.dark : Colors.icons.light} />
        </HoveredButton>
        <View style={styles.errorContainer}>
          <AlertCircle size={64} color={Colors.semantic.error} />
          <Text size="lg" style={{ marginTop: 16 }}>
            Error
          </Text>
          <Text size="sm" style={{ marginTop: 8, opacity: 0.7 }}>
            {error || 'Notification not found'}
          </Text>
        </View>
      </Body>
    );
  }

  const isEarthquake = notification.type === 'earthquake';
  const isWeather = notification.type === 'weather';
  const earthquakeData = isEarthquake ? (notification.data as EarthquakeNotificationData) : null;
  const weatherData = isWeather ? (notification.data as WeatherNotificationData) : null;

  return (
    <Body style={styles.container}>
      <ScrollView style={styles.scrollView}>
        {/* Header */}
        <View style={styles.header}>
          <Text size="2xl" bold>
            Notification Details
          </Text>
        </View>

        {/* Notification Card */}
        <View
          style={[
            styles.notificationCard,
            {
              backgroundColor: isDark ? Colors.background.dark : Colors.background.light,
              borderLeftColor:
                notification.type === 'earthquake'
                  ? Colors.semantic.error
                  : notification.type === 'weather'
                  ? Colors.semantic.info
                  : Colors.brand.dark,
            },
          ]}
        >
          {/* Icon and Type */}
          <View style={styles.iconRow}>
            {getNotificationIcon(notification.type)}
            <View style={styles.typeContainer}>
              <Text size="xs" emphasis="light" style={{ textTransform: 'uppercase' }}>
                {notification.type.replace('_', ' ')}
              </Text>
              <Text size="sm" emphasis="light">
                {formatFullDate(notification.timestamp)}
              </Text>
            </View>
          </View>

          {/* Title */}
          <Text size="xl" bold style={styles.title}>
            {notification.title}
          </Text>

          {/* Message */}
          <Text size="md" style={styles.message}>
            {notification.message}
          </Text>

          {/* Location */}
          <View style={styles.locationRow}>
            {notification.type === 'earthquake' ? null : (
              <>
                <MapPin size={20} color={isDark ? Colors.icons.dark : Colors.icons.light} />
                <Text size="sm">{notification.type === 'weather' ? formatToCapitalized(userData.barangay) : null}</Text>
              </>
            )}
          </View>
        </View>

        {/* Earthquake Specific Data */}
        {isEarthquake && earthquakeData && (
          <>
            {/* Map Visualization */}
            {earthquakeData.coordinates && (
              <View style={styles.mapContainer}>
                <View style={styles.mapHeader}>
                  <MapPin size={20} color={isDark ? Colors.icons.dark : Colors.icons.light} />
                  <Text size="lg" bold>
                    Impact Map
                  </Text>
                </View>
                <View style={styles.map}>
                  <MapView
                    centerCoordinate={[earthquakeData.coordinates.longitude, earthquakeData.coordinates.latitude]}
                    zoomLevel={9}
                    minZoomLevel={7}
                    maxZoomLevel={15}
                    earthquakeData={{
                      coordinates: earthquakeData.coordinates,
                      severity: earthquakeData.severity,
                      magnitude: earthquakeData.magnitude,
                      impact_radii: earthquakeData.impact_radii,
                    }}
                    showButtons={false}
                    showStyleSelector={true}
                    interactive={true}
                    show3DBuildings={false}
                    scrollEnabled={false}
                    rotateEnabled={false}
                    zoomEnabled={false}
                    compassEnabled={false}
<<<<<<< HEAD
                    
=======
                    pitchEnabled={false}
>>>>>>> 3efab219
                  />
                </View>
                {earthquakeData.impact_radii && (
                  <View style={styles.legendContainer}>
                    <Text size="xs" bold style={{ marginBottom: 8 }}>
                      Impact Zones:
                    </Text>
                    <View style={styles.legendRow}>
                      <View style={[styles.legendDot, { backgroundColor: 'rgba(255, 0, 0, 0.35)' }]} />
                      <Text size="xs">
                        Strong: {earthquakeData.impact_radii.strong_shaking_radius_km.toFixed(1)} km
                      </Text>
                    </View>
                    <View style={styles.legendRow}>
                      <View style={[styles.legendDot, { backgroundColor: 'rgba(255, 165, 0, 0.35)' }]} />
                      <Text size="xs">
                        Moderate: {earthquakeData.impact_radii.moderate_shaking_radius_km.toFixed(1)} km
                      </Text>
                    </View>
                    <View style={styles.legendRow}>
                      <View style={[styles.legendDot, { backgroundColor: 'rgba(255, 215, 0, 0.35)' }]} />
                      <Text size="xs">Felt: {earthquakeData.impact_radii.felt_radius_km.toFixed(1)} km</Text>
                    </View>
                  </View>
                )}
              </View>
            )}

            <View style={styles.dataCard}>
              <Text size="lg" bold style={styles.sectionTitle}>
                Earthquake Details
              </Text>

              <View style={styles.dataRow}>
                <Text size="sm" emphasis="light">
                  Magnitude:
                </Text>
                <Text size="md" bold>
                  {earthquakeData.magnitude}
                </Text>
              </View>

              <View style={styles.dataRow}>
                <Text size="sm" emphasis="light">
                  Location:
                </Text>
                <Text size="sm" style={{ flex: 1, textAlign: 'right' }}>
                  {earthquakeData.place}
                </Text>
              </View>

              <View style={styles.dataRow}>
                <Text size="sm" emphasis="light">
                  Depth:
                </Text>
                <Text size="sm">{earthquakeData.coordinates.depth} km</Text>
              </View>

              <View style={styles.dataRow}>
                <Text size="sm" emphasis="light">
                  Severity:
                </Text>
                <Text size="sm" style={{ textTransform: 'capitalize' }}>
                  {earthquakeData.severity}
                </Text>
              </View>

              {earthquakeData.tsunamiWarning && (
                <View style={[styles.warningBanner, { backgroundColor: Colors.semantic.error }]}>
                  <AlertCircle size={20} color="white" />
                  <Text size="sm" bold style={{ color: 'white', marginLeft: 8 }}>
                    TSUNAMI WARNING
                  </Text>
                </View>
              )}

              {earthquakeData.distanceFromNaic && (
                <View style={styles.dataRow}>
                  <Text size="sm" emphasis="light">
                    Distance from Naic:
                  </Text>
                  <Text size="sm">{earthquakeData.distanceFromNaic.toFixed(1)} km</Text>
                </View>
              )}
            </View>
          </>
        )}

        {/* Weather Specific Data */}
        {isWeather && weatherData && (
          <View style={styles.dataCard}>
            <Text size="lg" bold style={styles.sectionTitle}>
              Weather Details
            </Text>

            <View style={styles.dataRow}>
              <Text size="sm" emphasis="light">
                Severity:
              </Text>
              <Text
                size="md"
                bold
                style={{
                  color:
                    weatherData.severity === 'CRITICAL'
                      ? Colors.semantic.error
                      : weatherData.severity === 'WARNING'
                      ? Colors.semantic.warning
                      : weatherData.severity === 'ADVISORY'
                      ? Colors.semantic.info
                      : Colors.text.dark,
                }}
              >
                {weatherData.severity}
              </Text>
            </View>

            <View style={styles.dataRow}>
              <Text size="sm" emphasis="light">
                Category:
              </Text>
              <Text size="sm">{weatherData.category}</Text>
            </View>

            {weatherData.temperature && (
              <View style={[styles.dataRow, { justifyContent: 'flex-start', gap: 8 }]}>
                <Thermometer size={20} color={isDark ? Colors.icons.dark : Colors.icons.light} />
                <Text size="sm" emphasis="light" style={{ flex: 1 }}>
                  Temperature:
                </Text>
                <Text size="sm">{weatherData.temperature}°C</Text>
              </View>
            )}

            {weatherData.windSpeed && (
              <View style={styles.dataRow}>
                <Wind size={20} color={isDark ? Colors.icons.dark : Colors.icons.light} />
                <Text size="sm" emphasis="light">
                  Wind Speed:
                </Text>
                <Text size="sm">{weatherData.windSpeed} km/h</Text>
              </View>
            )}

            {weatherData.rainIntensity && (
              <View style={styles.dataRow}>
                <Text size="sm" emphasis="light">
                  Rain Intensity:
                </Text>
                <Text size="sm">{weatherData.rainIntensity} mm/h</Text>
              </View>
            )}

            {weatherData.forecastTime && (
              <View style={styles.dataRow}>
                <Calendar size={20} color={isDark ? Colors.icons.dark : Colors.icons.light} />
                <Text size="sm" emphasis="light">
                  Forecast Time:
                </Text>
                <Text size="sm">{new Date(weatherData.forecastTime).toLocaleString()}</Text>
              </View>
            )}

            {weatherData.humidity && (
              <View style={styles.dataRow}>
                {/* <Calendar size={20} color={isDark ? Colors.icons.dark : Colors.icons.light} /> */}
                <Text size="sm" emphasis="light">
                  Humidity:
                </Text>
                <Text size="sm">{weatherData.humidity}%</Text>
              </View>
            )}

            {weatherData.uvIndex && (
              <View style={styles.dataRow}>
                {/* <Calendar size={20} color={isDark ? Colors.icons.dark : Colors.icons.light} /> */}
                <Text size="sm" emphasis="light">
                  UV Index:
                </Text>
                <Text size="sm">{weatherData.uvIndex}</Text>
              </View>
            )}
          </View>
        )}
      </ScrollView>
    </Body>
  );
};

export default notificationDetails;

const styles = StyleSheet.create({
  container: {
    flex: 1,
    padding: 0,
  },
  scrollView: {
    flex: 1,
  },
  loadingContainer: {
    flex: 1,
    justifyContent: 'center',
    alignItems: 'center',
  },
  errorContainer: {
    flex: 1,
    justifyContent: 'center',
    alignItems: 'center',
    paddingHorizontal: 32,
  },
  header: {
    flexDirection: 'row',
    alignItems: 'center',
    padding: 16,
    gap: 12,
  },
  backButton: {
    padding: 8,
    borderRadius: 8,
  },
  notificationCard: {
    marginHorizontal: 16,
    padding: 20,
    borderRadius: 12,
    borderLeftWidth: 4,
    marginBottom: 16,
  },
  iconRow: {
    flexDirection: 'row',
    alignItems: 'center',
    gap: 12,
    marginBottom: 16,
  },
  typeContainer: {
    flex: 1,
  },
  title: {
    marginBottom: 12,
  },
  message: {
    marginBottom: 16,
    lineHeight: 22,
  },
  locationRow: {
    flexDirection: 'row',
    alignItems: 'center',
    gap: 8,
  },
  dataCard: {
    marginHorizontal: 16,
    padding: 16,
    borderRadius: 12,
    marginBottom: 16,
  },
  sectionTitle: {
    marginBottom: 16,
  },
  dataRow: {
    flexDirection: 'row',
    justifyContent: 'space-between',
    alignItems: 'center',
    paddingVertical: 8,
    gap: 12,
  },
  warningBanner: {
    flexDirection: 'row',
    alignItems: 'center',
    padding: 12,
    borderRadius: 8,
    marginVertical: 8,
  },
  mapContainer: {
    marginHorizontal: 16,
    marginBottom: 16,
    borderRadius: 12,
    overflow: 'hidden',
  },
  mapHeader: {
    flexDirection: 'row',
    alignItems: 'center',
    gap: 8,
    padding: 12,
    paddingBottom: 8,
  },
  map: {
    height: 300,
    width: '100%',
    borderRadius: 8,
    overflow: 'hidden',
  },
  legendContainer: {
    padding: 12,
    paddingTop: 8,
  },
  legendRow: {
    flexDirection: 'row',
    alignItems: 'center',
    gap: 8,
    marginBottom: 4,
  },
  legendDot: {
    width: 12,
    height: 12,
    borderRadius: 6,
    borderWidth: 2,
    borderColor: '#888',
  },
});<|MERGE_RESOLUTION|>--- conflicted
+++ resolved
@@ -210,73 +210,10 @@
 
         {/* Earthquake Specific Data */}
         {isEarthquake && earthquakeData && (
-          <>
-            {/* Map Visualization */}
-            {earthquakeData.coordinates && (
-              <View style={styles.mapContainer}>
-                <View style={styles.mapHeader}>
-                  <MapPin size={20} color={isDark ? Colors.icons.dark : Colors.icons.light} />
-                  <Text size="lg" bold>
-                    Impact Map
-                  </Text>
-                </View>
-                <View style={styles.map}>
-                  <MapView
-                    centerCoordinate={[earthquakeData.coordinates.longitude, earthquakeData.coordinates.latitude]}
-                    zoomLevel={9}
-                    minZoomLevel={7}
-                    maxZoomLevel={15}
-                    earthquakeData={{
-                      coordinates: earthquakeData.coordinates,
-                      severity: earthquakeData.severity,
-                      magnitude: earthquakeData.magnitude,
-                      impact_radii: earthquakeData.impact_radii,
-                    }}
-                    showButtons={false}
-                    showStyleSelector={true}
-                    interactive={true}
-                    show3DBuildings={false}
-                    scrollEnabled={false}
-                    rotateEnabled={false}
-                    zoomEnabled={false}
-                    compassEnabled={false}
-<<<<<<< HEAD
-                    
-=======
-                    pitchEnabled={false}
->>>>>>> 3efab219
-                  />
-                </View>
-                {earthquakeData.impact_radii && (
-                  <View style={styles.legendContainer}>
-                    <Text size="xs" bold style={{ marginBottom: 8 }}>
-                      Impact Zones:
-                    </Text>
-                    <View style={styles.legendRow}>
-                      <View style={[styles.legendDot, { backgroundColor: 'rgba(255, 0, 0, 0.35)' }]} />
-                      <Text size="xs">
-                        Strong: {earthquakeData.impact_radii.strong_shaking_radius_km.toFixed(1)} km
-                      </Text>
-                    </View>
-                    <View style={styles.legendRow}>
-                      <View style={[styles.legendDot, { backgroundColor: 'rgba(255, 165, 0, 0.35)' }]} />
-                      <Text size="xs">
-                        Moderate: {earthquakeData.impact_radii.moderate_shaking_radius_km.toFixed(1)} km
-                      </Text>
-                    </View>
-                    <View style={styles.legendRow}>
-                      <View style={[styles.legendDot, { backgroundColor: 'rgba(255, 215, 0, 0.35)' }]} />
-                      <Text size="xs">Felt: {earthquakeData.impact_radii.felt_radius_km.toFixed(1)} km</Text>
-                    </View>
-                  </View>
-                )}
-              </View>
-            )}
-
-            <View style={styles.dataCard}>
-              <Text size="lg" bold style={styles.sectionTitle}>
-                Earthquake Details
-              </Text>
+          <View style={styles.dataCard}>
+            <Text size="lg" bold style={styles.sectionTitle}>
+              Earthquake Details
+            </Text>
 
               <View style={styles.dataRow}>
                 <Text size="sm" emphasis="light">
