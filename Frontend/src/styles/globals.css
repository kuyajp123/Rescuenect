--- conflicted
+++ resolved
@@ -1,24 +1,12 @@
-<<<<<<< HEAD
-@import 'tailwindcss';
+@import "tailwindcss";
+@plugin '../hero.ts';    /* Path may need adjusting to where hero.ts is */
+@source "../../node_modules/@heroui/theme/dist/**/*.{js,ts,jsx,tsx}";
+@custom-variant dark (&:is(.dark *));
 
 *{
     margin: 0;
     padding: 0;
     box-sizing: border-box;
-=======
-@import "tailwindcss";
-@plugin '../hero.ts';    /* Path may need adjusting to where hero.ts is */
-@source "../../node_modules/@heroui/theme/dist/**/*.{js,ts,jsx,tsx}";
-@custom-variant dark (&:is(.dark *));
-
-:root {
-  --color-gradient-primary: linear-gradient(to bottom right, #0EA5E9 0%, #097dca 90%, #2563EB 100%);
->>>>>>> b529b17b
-}
-
-/* custom gradient */
-.bg-gradient-primary {
-  background-image: var(--color-gradient-primary);
 }
 
 @theme {
